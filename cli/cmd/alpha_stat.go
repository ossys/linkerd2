package cmd

import (
	"errors"
	"fmt"
	"io"
	"time"

	"github.com/linkerd/linkerd2/cli/table"
	"github.com/linkerd/linkerd2/controller/api/util"
	"github.com/linkerd/linkerd2/controller/gen/public"
	"github.com/linkerd/linkerd2/pkg/k8s"
	"github.com/linkerd/linkerd2/pkg/smimetrics"
	log "github.com/sirupsen/logrus"
	"github.com/spf13/cobra"

	corev1 "k8s.io/api/core/v1"
	"k8s.io/apimachinery/pkg/api/resource"
)

var allowedKinds = map[string]struct{}{
	k8s.CronJob:               struct{}{},
	k8s.DaemonSet:             struct{}{},
	k8s.Deployment:            struct{}{},
	k8s.Job:                   struct{}{},
	k8s.Namespace:             struct{}{},
	k8s.Pod:                   struct{}{},
	k8s.ReplicaSet:            struct{}{},
	k8s.ReplicationController: struct{}{},
	k8s.StatefulSet:           struct{}{},
}

type alphaStatOptions struct {
	namespace     string
	toResource    string
	allNamespaces bool
}

func newCmdAlphaStat() *cobra.Command {
	options := alphaStatOptions{
		namespace: "default",
	}

	statCmd := &cobra.Command{
		Use:   "stat [flags] (RESOURCE)",
		Short: "Display traffic stats about one or many resources",
		Long: `Display traffic stats about one or many resources
		
(RESOURCE) can be a resource kind; one of:
  * cronjobs
  * daemonsets
  * deployments
  * jobs
  * namespaces
  * pods
  * replicasets
  * replicationcontrollers
  * statefulsets
or it may be a specific named resource of one of the above kinds.

linkerd alpha stat will return a table of the requested resource or resources
showing the top-line metrics for those resources such as request rate, success
rate, and latency percentiles.  These values are measured on the server-side
unless the --to flag is specified.

The --to flag accepts a resource kind or a specific resource and instead
displays the metrics measured on the client side from the root resource to
the to-resource.  The root resource must be a specific named resource.

Examples:
  # Topline Resource Metrics
  linkerd alpha stat -n emojivoto deploy/web

  # Topline Resource Metrics for a whole Kind
  linkerd alpha stat -n emojivoto deploy

  # Outbound edges
  linkerd alpha stat -n emojivoto deploy/web --to=deploy

  # Outbound to a specific destination
  linkerd alpha stat -n emojivoto deploy/web --to=deploy/emoji`,
		Args: cobra.ExactArgs(1),
		RunE: func(cmd *cobra.Command, args []string) error {
			k8sAPI, err := k8s.NewAPI(kubeconfigPath, kubeContext, impersonate, impersonateGroup, 0)
			if err != nil {
				return err
			}

			namespace := options.namespace
			if options.allNamespaces {
				namespace = corev1.NamespaceAll
			}
			target, err := util.BuildResource(namespace, args[0])
			if err != nil {
				return err
			}
			if target.GetName() != "" && options.allNamespaces {
				// Getting a named resource from all-namespaces is not supported.
				return errors.New("cannot use --all-namespaces flag with a named target resource")
			}

			if _, ok := allowedKinds[target.GetType()]; !ok {
				return fmt.Errorf("%s is not a supported resource type", target.GetType())
			}
			kind, err := k8s.PluralResourceNameFromFriendlyName(target.GetType())
			if err != nil {
				return err
			}
			name := target.GetName()
			toResource := buildToResource("", options.toResource)
			// TODO: Lift this requirement once the API supports it.
			if toResource != nil && toResource.GetType() != target.GetType() {
				return errors.New("the --to resource must have the same kind as the target resource")
			}

			if name != "" {
				if toResource != nil {
					metrics, err := smimetrics.GetTrafficMetricsEdgesList(k8sAPI, target.GetNamespace(), kind, name, nil)
					if err != nil {
						return err
					}
					renderTrafficMetricsEdgesList(metrics, stdout, toResource, "to")
				} else {
					metrics, err := smimetrics.GetTrafficMetrics(k8sAPI, target.GetNamespace(), kind, name, nil)
					if err != nil {
						return err
					}
					renderTrafficMetrics(metrics, options.allNamespaces, stdout)
				}
			} else {
				if toResource != nil {
					return errors.New("the --to flag requires that the target resource name be specified")
				}
				metrics, err := smimetrics.GetTrafficMetricsList(k8sAPI, target.GetNamespace(), kind, nil)
				if err != nil {
					return err
				}
				renderTrafficMetricsList(metrics, options.allNamespaces, stdout)
			}

			return nil
		},
	}

	statCmd.PersistentFlags().StringVarP(&options.namespace, "namespace", "n", options.namespace, "Namespace of the specified resource")
	statCmd.PersistentFlags().StringVar(&options.toResource, "to", options.toResource, "If present, restricts outbound stats to the specified resource name")
	statCmd.PersistentFlags().BoolVarP(&options.allNamespaces, "all-namespaces", "A", options.allNamespaces, "Ignore the --namespace flag and fetches data from all namespaces")

	return statCmd
}

func buildToResource(namespace, to string) *public.Resource {
	toResource, err := util.BuildResource(namespace, to)
	if err != nil {
		log.Debugf("Invalid to resource: %s", err)
		return nil

	}
	log.Debugf("Using to resource: %v", toResource)
	return &toResource
}

func renderTrafficMetrics(metrics *smimetrics.TrafficMetrics, allNamespaces bool, w io.Writer) {
	t := buildTable(false, allNamespaces)
<<<<<<< HEAD
	t.Data = []table.Row{metricsToRow(metrics, "")}
=======
	t.Data = []table.Row{metricsToRow(metrics, false)}
>>>>>>> cfae4d64
	t.Render(w)
}

func renderTrafficMetricsList(metrics *smimetrics.TrafficMetricsList, allNamespaces bool, w io.Writer) {
	t := buildTable(false, allNamespaces)
	t.Data = []table.Row{}
	for _, row := range metrics.Items {
		row := row // Copy to satisfy golint.
		t.Data = append(t.Data, metricsToRow(&row, ""))
	}
	t.Render(w)
}

<<<<<<< HEAD
func renderTrafficMetricsEdgesList(metrics *smimetrics.TrafficMetricsList, w io.Writer, toResource *public.Resource, direction string) {
=======
func renderTrafficMetricsEdgesList(metrics *smimetrics.TrafficMetricsList, w io.Writer, toResource *public.Resource) {
>>>>>>> cfae4d64
	t := buildTable(true, false)
	t.Data = []table.Row{}
	for _, row := range metrics.Items {
		row := row // Copy to satisfy golint.
		if row.Edge.Direction != direction {
			continue
		}
		if toResource != nil {
			if toResource.GetName() != "" && row.Edge.Resource.Name != toResource.GetName() {
				log.Debugf("Skipping edge %v", row.Edge.Resource)
				continue
			}
<<<<<<< HEAD
		}
		t.Data = append(t.Data, metricsToRow(&row, direction))
=======
			if toResource.GetNamespace() != "" && row.Edge.Resource.Namespace != toResource.GetNamespace() {
				log.Debugf("Skipping edge %v", row.Edge.Resource)
				continue
			}
		}
		t.Data = append(t.Data, metricsToRow(&row, true))
>>>>>>> cfae4d64
	}
	t.Render(w)
}

func getNumericMetric(metrics *smimetrics.TrafficMetrics, name string) *resource.Quantity {
	for _, m := range metrics.Metrics {
		if m.Name == name {
			quantity, err := resource.ParseQuantity(m.Value)
			if err != nil {
				return resource.NewQuantity(0, resource.DecimalSI)
			}
			return &quantity
		}
	}
	return resource.NewQuantity(0, resource.DecimalSI)
}

func getNumericMetricWithUnit(metrics *smimetrics.TrafficMetrics, name string) string {
	for _, m := range metrics.Metrics {
		if m.Name == name {
			quantity, err := resource.ParseQuantity(m.Value)
			if err != nil {
				return ""
			}
			value := quantity.Value()
			return fmt.Sprintf("%d%s", value, m.Unit)
		}
	}
	return ""
}

func metricsToRow(metrics *smimetrics.TrafficMetrics, direction string) []string {
	success := getNumericMetric(metrics, "success_count").MilliValue()
	failure := getNumericMetric(metrics, "failure_count").MilliValue()
	sr := "-"
	if success+failure > 0 {
		rate := float32(success) / float32(success+failure) * 100
		sr = fmt.Sprintf("%.2f%%", rate)
	}
	rps := "-"
	window, err := time.ParseDuration(metrics.Window)
	if err == nil {
		rate := float64(success+failure) / 1000.0 / window.Seconds()
		rps = fmt.Sprintf("%.1frps", rate)
	}

	var to string
<<<<<<< HEAD
	var from string
	if direction == "to" {
		to = metrics.Edge.Resource.String()
		from = metrics.Resource.Name
	} else if direction == "from" {
		to = metrics.Resource.Name
		from = metrics.Edge.Resource.String()
=======
	if outbound {
		to = metrics.Edge.Resource.String()
>>>>>>> cfae4d64
	}

	return []string{
		metrics.Resource.Namespace,
<<<<<<< HEAD
		metrics.Resource.Name,
		from,
		to,
=======
		metrics.Resource.Name, // Name
		metrics.Resource.Name, // From
		to,                    // To
>>>>>>> cfae4d64
		sr,
		rps,
		getNumericMetricWithUnit(metrics, "p50_response_latency"),
		getNumericMetricWithUnit(metrics, "p90_response_latency"),
		getNumericMetricWithUnit(metrics, "p99_response_latency"),
	}
}

func buildTable(outbound, allNamespaces bool) table.Table {
	columns := []table.Column{
		table.Column{
			Header:    "NAMESPACE",
<<<<<<< HEAD
			Width:     4,
=======
			Width:     9,
>>>>>>> cfae4d64
			Hide:      !allNamespaces,
			Flexible:  true,
			LeftAlign: true,
		},
		table.Column{
			Header:    "NAME",
			Width:     4,
			Hide:      outbound,
			Flexible:  true,
			LeftAlign: true,
		},
		table.Column{
			Header:    "FROM",
			Width:     4,
			Hide:      !outbound,
			Flexible:  true,
			LeftAlign: true,
		},
		table.Column{
			Header:    "TO",
			Width:     2,
			Hide:      !outbound,
			Flexible:  true,
			LeftAlign: true,
		},
		table.Column{
			Header: "SUCCESS",
			Width:  7,
		},
		table.Column{
			Header: "RPS",
			Width:  9,
		},
		table.Column{
			Header: "LATENCY_P50",
			Width:  11,
		},
		table.Column{
			Header: "LATENCY_P90",
			Width:  11,
		},
		table.Column{
			Header: "LATENCY_P99",
			Width:  11,
		},
	}
	t := table.NewTable(columns, []table.Row{})
	t.Sort = []int{0, 1} // Sort by namespace, then name.
	return t
}<|MERGE_RESOLUTION|>--- conflicted
+++ resolved
@@ -162,11 +162,7 @@
 
 func renderTrafficMetrics(metrics *smimetrics.TrafficMetrics, allNamespaces bool, w io.Writer) {
 	t := buildTable(false, allNamespaces)
-<<<<<<< HEAD
 	t.Data = []table.Row{metricsToRow(metrics, "")}
-=======
-	t.Data = []table.Row{metricsToRow(metrics, false)}
->>>>>>> cfae4d64
 	t.Render(w)
 }
 
@@ -180,11 +176,7 @@
 	t.Render(w)
 }
 
-<<<<<<< HEAD
 func renderTrafficMetricsEdgesList(metrics *smimetrics.TrafficMetricsList, w io.Writer, toResource *public.Resource, direction string) {
-=======
-func renderTrafficMetricsEdgesList(metrics *smimetrics.TrafficMetricsList, w io.Writer, toResource *public.Resource) {
->>>>>>> cfae4d64
 	t := buildTable(true, false)
 	t.Data = []table.Row{}
 	for _, row := range metrics.Items {
@@ -197,17 +189,8 @@
 				log.Debugf("Skipping edge %v", row.Edge.Resource)
 				continue
 			}
-<<<<<<< HEAD
 		}
 		t.Data = append(t.Data, metricsToRow(&row, direction))
-=======
-			if toResource.GetNamespace() != "" && row.Edge.Resource.Namespace != toResource.GetNamespace() {
-				log.Debugf("Skipping edge %v", row.Edge.Resource)
-				continue
-			}
-		}
-		t.Data = append(t.Data, metricsToRow(&row, true))
->>>>>>> cfae4d64
 	}
 	t.Render(w)
 }
@@ -255,7 +238,6 @@
 	}
 
 	var to string
-<<<<<<< HEAD
 	var from string
 	if direction == "to" {
 		to = metrics.Edge.Resource.String()
@@ -263,23 +245,13 @@
 	} else if direction == "from" {
 		to = metrics.Resource.Name
 		from = metrics.Edge.Resource.String()
-=======
-	if outbound {
-		to = metrics.Edge.Resource.String()
->>>>>>> cfae4d64
 	}
 
 	return []string{
 		metrics.Resource.Namespace,
-<<<<<<< HEAD
 		metrics.Resource.Name,
 		from,
 		to,
-=======
-		metrics.Resource.Name, // Name
-		metrics.Resource.Name, // From
-		to,                    // To
->>>>>>> cfae4d64
 		sr,
 		rps,
 		getNumericMetricWithUnit(metrics, "p50_response_latency"),
@@ -292,11 +264,7 @@
 	columns := []table.Column{
 		table.Column{
 			Header:    "NAMESPACE",
-<<<<<<< HEAD
-			Width:     4,
-=======
 			Width:     9,
->>>>>>> cfae4d64
 			Hide:      !allNamespaces,
 			Flexible:  true,
 			LeftAlign: true,
