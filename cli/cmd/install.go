--- conflicted
+++ resolved
@@ -86,19 +86,13 @@
 	defaultControllerReplicas       = 1
 	defaultHAControllerReplicas     = 3
 
-<<<<<<< HEAD
-	baseTemplateName          = "templates/base.yaml"
-	proxyInjectorTemplateName = "templates/proxy_injector.yaml"
-=======
 	nsTemplateName             = "templates/namespace.yaml"
 	controllerTemplateName     = "templates/controller.yaml"
 	webTemplateName            = "templates/web.yaml"
 	prometheusTemplateName     = "templates/prometheus.yaml"
 	grafanaTemplateName        = "templates/grafana.yaml"
 	serviceprofileTemplateName = "templates/serviceprofile.yaml"
-	caTemplateName             = "templates/ca.yaml"
 	proxyInjectorTemplateName  = "templates/proxy_injector.yaml"
->>>>>>> 019ac982
 )
 
 func newInstallOptions() *installOptions {
@@ -238,8 +232,6 @@
 	if err != nil {
 		return err
 	}
-<<<<<<< HEAD
-=======
 	controllerTmpl, err := readIntoBytes(controllerTemplateName)
 	if err != nil {
 		return err
@@ -260,11 +252,6 @@
 	if err != nil {
 		return err
 	}
-	caTmpl, err := readIntoBytes(caTemplateName)
-	if err != nil {
-		return err
-	}
->>>>>>> 019ac982
 	proxyInjectorTmpl, err := readIntoBytes(proxyInjectorTemplateName)
 	if err != nil {
 		return err
@@ -272,17 +259,12 @@
 
 	files := []*chartutil.BufferedFile{
 		{Name: chartutil.ChartfileName, Data: chartTmpl},
-<<<<<<< HEAD
-		{Name: baseTemplateName, Data: baseTmpl},
-=======
 		{Name: nsTemplateName, Data: nsTmpl},
 		{Name: controllerTemplateName, Data: controllerTmpl},
 		{Name: serviceprofileTemplateName, Data: serviceprofileTmpl},
 		{Name: webTemplateName, Data: webTmpl},
 		{Name: prometheusTemplateName, Data: prometheusTmpl},
 		{Name: grafanaTemplateName, Data: grafanaTmpl},
-		{Name: caTemplateName, Data: caTmpl},
->>>>>>> 019ac982
 		{Name: proxyInjectorTemplateName, Data: proxyInjectorTmpl},
 	}
 
@@ -337,16 +319,6 @@
 		return err
 	}
 
-<<<<<<< HEAD
-=======
-	if config.EnableTLS {
-		tt := path.Join(renderOpts.ReleaseOptions.Name, caTemplateName)
-		if _, err := buf.WriteString(renderedTemplates[tt]); err != nil {
-			return err
-		}
-	}
-
->>>>>>> 019ac982
 	if config.ProxyAutoInjectEnabled {
 		pt := path.Join(renderOpts.ReleaseOptions.Name, proxyInjectorTemplateName)
 		if _, err := buf.WriteString(renderedTemplates[pt]); err != nil {
